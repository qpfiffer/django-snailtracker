--- conflicted
+++ resolved
@@ -198,11 +198,7 @@
             return snailtrack, created
     except SnailtrackerMutexLockedError:
         logger.debug('Attempting to access locked record. Trying again...')
-<<<<<<< HEAD
-        time.sleep(1)
-=======
         time.sleep(.250)
->>>>>>> aa444d10
         return get_or_create_snailtrack(instance=instance, deleted=deleted,
                                  do_create_action=do_create_action)
 
